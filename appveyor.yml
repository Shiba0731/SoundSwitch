<<<<<<< HEAD
version: 3.13.2.{build}
=======
version: 3.14.0.{build}
>>>>>>> 5e0ed0b0
configuration: AppVeyor
os: Visual Studio 2015
branches:
  only:
    - master
    - dev
platform:
- x64
- x86
before_build:
- cmd: nuget restore
build:
  project: SoundSwitch.sln
  parallel: true
  verbosity: minimal
install:
  git submodule update --init --recursive
test:
  categories:
    except:
    - AudioDevice
  assemblies: 
   - '**\x64\$(configuration)\*.tests.dll'
   - '**\x86\$(configuration)\*.tests.dll'<|MERGE_RESOLUTION|>--- conflicted
+++ resolved
@@ -1,8 +1,4 @@
-<<<<<<< HEAD
-version: 3.13.2.{build}
-=======
 version: 3.14.0.{build}
->>>>>>> 5e0ed0b0
 configuration: AppVeyor
 os: Visual Studio 2015
 branches:
